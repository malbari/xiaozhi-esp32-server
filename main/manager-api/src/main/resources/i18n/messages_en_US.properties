--- conflicted
+++ resolved
@@ -135,9 +135,6 @@
 10124=Your MQTT secret is not secure, MQTT secret must contain both uppercase and lowercase letters
 10125=Your MQTT secret contains weak password
 10128=Dictionary label is duplicated
-<<<<<<< HEAD
 10129=SM2 key not configured
 10130=SM2 decryption failed
-=======
-10129=modelType and provideCode cannot be empty
->>>>>>> d022dd38
+10131=modelType and provideCode cannot be empty