# 规范约定：
# id生成根据时间时分，文件名对应id，常变数据可以根据模块命名自定义
# 每次对数据表进行改动时，只允许新建新对changeSet，不允许对上一个changeSet配置及文件进行修改
databaseChangeLog:
  - changeSet:
      id: 202503141335
      author: John
      changes:
        - sqlFile:
            encoding: utf8
            path: classpath:db/changelog/202503141335.sql
  - changeSet:
      id: 202503141346
      author: czc
      changes:
        - sqlFile:
            encoding: utf8
            path: classpath:db/changelog/202503141346.sql
  - changeSet:
      id: 202504082211
      author: John
      changes:
        - sqlFile:
            encoding: utf8
            path: classpath:db/changelog/202504082211.sql
  - changeSet:
      id: 202504092335
      author: John
      changes:
        - sqlFile:
            encoding: utf8
            path: classpath:db/changelog/202504092335.sql
  - changeSet:
      id: 202504112044
      author: John
      changes:
        - sqlFile:
            encoding: utf8
            path: classpath:db/changelog/202504112044.sql
  - changeSet:
      id: 202504112058
      author: John
      changes:
        - sqlFile:
            encoding: utf8
            path: classpath:db/changelog/202504112058.sql
  - changeSet:
      id: 202504151206
      author: John
      changes:
        - sqlFile:
            encoding: utf8
            path: classpath:db/changelog/202504151206.sql
  - changeSet:
      id: 202504181536
      author: John
      changes:
        - sqlFile:
            encoding: utf8
            path: classpath:db/changelog/202504181536.sql
  - changeSet:
      id: 202504221135
      author: John
      changes:
        - sqlFile:
            encoding: utf8
            path: classpath:db/changelog/202504221135.sql
  - changeSet:
      id: 202504221555
      author: John
      changes:
        - sqlFile:
            encoding: utf8
            path: classpath:db/changelog/202504221555.sql
  - changeSet:
      id: 202504251422
      author: jiangkunyin
      changes:
        - sqlFile:
            encoding: utf8
            path: classpath:db/changelog/202504251422.sql
  - changeSet:
      id: 202504291043
      author: jiangkunyin
      changes:
        - sqlFile:
            encoding: utf8
            path: classpath:db/changelog/202504291043.sql
  - changeSet:
      id: 202504301341
      author: Goody
      changes:
        - sqlFile:
            encoding: utf8
            path: classpath:db/changelog/202504301341.sql
  - changeSet:
      id: 202505022134
      author: Goody
      changes:
        - sqlFile:
            encoding: utf8
            path: classpath:db/changelog/202505022134.sql
  - changeSet:
      id: 202505081146
      author: hrz
      changes:
        - sqlFile:
            encoding: utf8
            path: classpath:db/changelog/202505081146.sql
  - changeSet:
      id: 202505091409
      author: hrz
      changes:
        - sqlFile:
            encoding: utf8
            path: classpath:db/changelog/202505091409.sql
  - changeSet:
<<<<<<< HEAD
      id: 202505141132
      author: zjy
      changes:
        - sqlFile:
            encoding: utf8
            path: classpath:db/changelog/202505141132.sql
=======
      id: 202505091555
      author: whosmyqueen
      changes:
        - sqlFile:
            encoding: utf8
            path: classpath:db/changelog/202505091555.sql
  - changeSet:
      id: 202505111914
      author: hrz
      changes:
        - sqlFile:
            encoding: utf8
            path: classpath:db/changelog/202505111914.sql
  - changeSet:
      id: 202505122348
      author: ljwwd2
      changes:
        - sqlFile:
            encoding: utf8
            path: classpath:db/changelog/202505122348.sql
  - changeSet:
      id: 202505142037
      author: hrz
      changes:
        - sqlFile:
            encoding: utf8
            path: classpath:db/changelog/202505142037.sql
>>>>>>> 9f4ca1aa
<|MERGE_RESOLUTION|>--- conflicted
+++ resolved
@@ -115,14 +115,13 @@
             encoding: utf8
             path: classpath:db/changelog/202505091409.sql
   - changeSet:
-<<<<<<< HEAD
       id: 202505141132
       author: zjy
       changes:
         - sqlFile:
             encoding: utf8
             path: classpath:db/changelog/202505141132.sql
-=======
+  - changeSet:
       id: 202505091555
       author: whosmyqueen
       changes:
@@ -149,5 +148,4 @@
       changes:
         - sqlFile:
             encoding: utf8
-            path: classpath:db/changelog/202505142037.sql
->>>>>>> 9f4ca1aa
+            path: classpath:db/changelog/202505142037.sql